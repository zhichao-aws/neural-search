/*
 * Copyright OpenSearch Contributors
 * SPDX-License-Identifier: Apache-2.0
 */

package org.opensearch.neuralsearch.common;

import static org.apache.http.entity.ContentType.APPLICATION_JSON;
import static org.opensearch.neuralsearch.common.VectorUtil.vectorAsListToArray;

import java.io.IOException;
import java.net.URISyntaxException;
import java.nio.file.Files;
import java.nio.file.Path;
import java.util.Collections;
import java.util.List;
import java.util.Locale;
import java.util.Map;
import java.util.Optional;
import java.util.UUID;
import java.util.function.Predicate;
import java.util.stream.Collectors;

import lombok.AllArgsConstructor;
import lombok.Getter;
import lombok.SneakyThrows;

import org.apache.commons.lang3.StringUtils;
import org.apache.http.Header;
import org.apache.http.HttpEntity;
import org.apache.http.HttpHeaders;
import org.apache.http.entity.StringEntity;
import org.apache.http.message.BasicHeader;
import org.apache.http.util.EntityUtils;
import org.junit.Before;
import org.opensearch.client.Request;
import org.opensearch.client.RequestOptions;
import org.opensearch.client.Response;
import org.opensearch.client.RestClient;
import org.opensearch.client.WarningsHandler;
import org.opensearch.common.Strings;
import org.opensearch.common.xcontent.XContentFactory;
import org.opensearch.common.xcontent.XContentHelper;
import org.opensearch.common.xcontent.XContentType;
import org.opensearch.core.xcontent.ToXContent;
import org.opensearch.core.xcontent.XContentBuilder;
import org.opensearch.index.query.QueryBuilder;
import org.opensearch.knn.index.SpaceType;
import org.opensearch.neuralsearch.OpenSearchSecureRestTestCase;
import org.opensearch.rest.RestStatus;

import com.google.common.collect.ImmutableList;

public abstract class BaseNeuralSearchIT extends OpenSearchSecureRestTestCase {

    private static final Locale LOCALE = Locale.ROOT;

    private static final int MAX_TASK_RESULT_QUERY_TIME_IN_SECOND = 60 * 5;

    private static final int DEFAULT_TASK_RESULT_QUERY_INTERVAL_IN_MILLISECOND = 1000;

    protected final ClassLoader classLoader = this.getClass().getClassLoader();

    @Before
    public void setupSettings() {
        updateClusterSettings("plugins.ml_commons.only_run_on_ml_node", false);
        // default threshold for native circuit breaker is 90, it may be not enough on test runner machine
        updateClusterSettings("plugins.ml_commons.native_memory_threshold", 100);
        updateClusterSettings("plugins.ml_commons.allow_registering_model_via_url", true);
    }

    @SneakyThrows
    protected void updateClusterSettings(String settingKey, Object value) {
        XContentBuilder builder = XContentFactory.jsonBuilder()
            .startObject()
            .startObject("persistent")
            .field(settingKey, value)
            .endObject()
            .endObject();
        Response response = makeRequest(
            client(),
            "PUT",
            "_cluster/settings",
            null,
            toHttpEntity(Strings.toString(builder)),
            ImmutableList.of(new BasicHeader(HttpHeaders.USER_AGENT, ""))
        );

        assertEquals(RestStatus.OK, RestStatus.fromCode(response.getStatusLine().getStatusCode()));
    }

    protected String uploadModel(String requestBody) throws Exception {
        String modelGroupId = registerModelGroup();
        // model group id is dynamically generated, we need to update model update request body after group is registered
        requestBody = requestBody.replace("<MODEL_GROUP_ID>", modelGroupId);
        Response uploadResponse = makeRequest(
            client(),
            "POST",
            "/_plugins/_ml/models/_register",
            null,
            toHttpEntity(requestBody),
            ImmutableList.of(new BasicHeader(HttpHeaders.USER_AGENT, "Kibana"))
        );
        Map<String, Object> uploadResJson = XContentHelper.convertToMap(
            XContentFactory.xContent(XContentType.JSON),
            EntityUtils.toString(uploadResponse.getEntity()),
            false
        );
        String taskId = uploadResJson.get("task_id").toString();
        assertNotNull(taskId);

        Map<String, Object> taskQueryResult = getTaskQueryResponse(taskId);
        boolean isComplete = checkComplete(taskQueryResult);
        for (int i = 0; !isComplete && i < MAX_TASK_RESULT_QUERY_TIME_IN_SECOND; i++) {
            taskQueryResult = getTaskQueryResponse(taskId);
            isComplete = checkComplete(taskQueryResult);
            Thread.sleep(DEFAULT_TASK_RESULT_QUERY_INTERVAL_IN_MILLISECOND);
        }
        String modelId = Optional.ofNullable(taskQueryResult.get("model_id")).map(Object::toString).orElse(null);
        assertNotNull(modelId);
        return modelId;
    }

    protected void loadModel(String modelId) throws IOException, InterruptedException {
        Response uploadResponse = makeRequest(
            client(),
            "POST",
            String.format(LOCALE, "/_plugins/_ml/models/%s/_load", modelId),
            null,
            toHttpEntity(""),
            ImmutableList.of(new BasicHeader(HttpHeaders.USER_AGENT, "Kibana"))
        );
        Map<String, Object> uploadResJson = XContentHelper.convertToMap(
            XContentFactory.xContent(XContentType.JSON),
            EntityUtils.toString(uploadResponse.getEntity()),
            false
        );
        String taskId = uploadResJson.get("task_id").toString();
        assertNotNull(taskId);

        Map<String, Object> taskQueryResult = getTaskQueryResponse(taskId);
        boolean isComplete = checkComplete(taskQueryResult);
        for (int i = 0; !isComplete && i < MAX_TASK_RESULT_QUERY_TIME_IN_SECOND; i++) {
            taskQueryResult = getTaskQueryResponse(taskId);
            isComplete = checkComplete(taskQueryResult);
            Thread.sleep(DEFAULT_TASK_RESULT_QUERY_INTERVAL_IN_MILLISECOND);
        }
    }

    /**
     * Upload default model and load into the cluster
     *
     * @return modelID
     */
    @SneakyThrows
    protected String prepareModel() {
        String requestBody = Files.readString(Path.of(classLoader.getResource("processor/UploadModelRequestBody.json").toURI()));
        String modelId = uploadModel(requestBody);
        loadModel(modelId);
        return modelId;
    }

    /**
     * Execute model inference on the provided query text
     *
     * @param modelId id of model to run inference
     * @param queryText text to be transformed to a model
     * @return text embedding
     */
    @SuppressWarnings("unchecked")
    @SneakyThrows
    protected float[] runInference(String modelId, String queryText) {
        Response inferenceResponse = makeRequest(
            client(),
            "POST",
            String.format(LOCALE, "/_plugins/_ml/_predict/text_embedding/%s", modelId),
            null,
            toHttpEntity(String.format(LOCALE, "{\"text_docs\": [\"%s\"],\"target_response\": [\"sentence_embedding\"]}", queryText)),
            ImmutableList.of(new BasicHeader(HttpHeaders.USER_AGENT, "Kibana"))
        );

        Map<String, Object> inferenceResJson = XContentHelper.convertToMap(
            XContentFactory.xContent(XContentType.JSON),
            EntityUtils.toString(inferenceResponse.getEntity()),
            false
        );

        Object inference_results = inferenceResJson.get("inference_results");
        assertTrue(inference_results instanceof List);
        List<Object> inferenceResultsAsMap = (List<Object>) inference_results;
        assertEquals(1, inferenceResultsAsMap.size());
        Map<String, Object> result = (Map<String, Object>) inferenceResultsAsMap.get(0);
        List<Object> output = (List<Object>) result.get("output");
        assertEquals(1, output.size());
        Map<String, Object> map = (Map<String, Object>) output.get(0);
        List<Float> data = ((List<Double>) map.get("data")).stream().map(Double::floatValue).collect(Collectors.toList());
        return vectorAsListToArray(data);
    }

    protected void createIndexWithConfiguration(String indexName, String indexConfiguration, String pipelineName) throws Exception {
        if (StringUtils.isNotBlank(pipelineName)) {
            indexConfiguration = String.format(LOCALE, indexConfiguration, pipelineName);
        }
        Response response = makeRequest(
            client(),
            "PUT",
            indexName,
            null,
            toHttpEntity(indexConfiguration),
            ImmutableList.of(new BasicHeader(HttpHeaders.USER_AGENT, "Kibana"))
        );
        Map<String, Object> node = XContentHelper.convertToMap(
            XContentFactory.xContent(XContentType.JSON),
            EntityUtils.toString(response.getEntity()),
            false
        );
        assertEquals("true", node.get("acknowledged").toString());
        assertEquals(indexName, node.get("index").toString());
    }

    protected void createPipelineProcessor(String modelId, String pipelineName) throws Exception {
        Response pipelineCreateResponse = makeRequest(
            client(),
            "PUT",
            "/_ingest/pipeline/" + pipelineName,
            null,
            toHttpEntity(
                String.format(
                    LOCALE,
                    Files.readString(Path.of(classLoader.getResource("processor/PipelineConfiguration.json").toURI())),
                    modelId
                )
            ),
            ImmutableList.of(new BasicHeader(HttpHeaders.USER_AGENT, "Kibana"))
        );
        Map<String, Object> node = XContentHelper.convertToMap(
            XContentFactory.xContent(XContentType.JSON),
            EntityUtils.toString(pipelineCreateResponse.getEntity()),
            false
        );
        assertEquals("true", node.get("acknowledged").toString());
    }

    /**
     * Get the number of documents in a particular index
     *
     * @param indexName name of index
     * @return number of documents indexed to that index
     */
    @SneakyThrows
    protected int getDocCount(String indexName) {
        Request request = new Request("GET", "/" + indexName + "/_count");
        Response response = client().performRequest(request);
        assertEquals(request.getEndpoint() + ": failed", RestStatus.OK, RestStatus.fromCode(response.getStatusLine().getStatusCode()));
        String responseBody = EntityUtils.toString(response.getEntity());
        Map<String, Object> responseMap = createParser(XContentType.JSON.xContent(), responseBody).map();
        return (Integer) responseMap.get("count");
    }

    /**
     * Execute a search request initialized from a neural query builder
     *
     * @param index Index to search against
     * @param queryBuilder queryBuilder to produce source of query
     * @param resultSize number of results to return in the search
     * @return Search results represented as a map
     */
    protected Map<String, Object> search(String index, QueryBuilder queryBuilder, int resultSize) {
        return search(index, queryBuilder, null, resultSize);
    }

    /**
     * Execute a search request initialized from a neural query builder that can add a rescore query to the request
     *
     * @param index Index to search against
     * @param queryBuilder queryBuilder to produce source of query
     * @param  rescorer used for rescorer query builder
     * @param resultSize number of results to return in the search
     * @return Search results represented as a map
     */
    @SneakyThrows
    protected Map<String, Object> search(String index, QueryBuilder queryBuilder, QueryBuilder rescorer, int resultSize) {
        XContentBuilder builder = XContentFactory.jsonBuilder().startObject().field("query");
        queryBuilder.toXContent(builder, ToXContent.EMPTY_PARAMS);

        if (rescorer != null) {
            builder.startObject("rescore").startObject("query").field("query_weight", 0.0f).field("rescore_query");
            rescorer.toXContent(builder, ToXContent.EMPTY_PARAMS);
            builder.endObject().endObject();
        }

        builder.endObject();

        Request request = new Request("POST", "/" + index + "/_search");
        request.addParameter("size", Integer.toString(resultSize));
        request.setJsonEntity(Strings.toString(builder));

        Response response = client().performRequest(request);
        assertEquals(request.getEndpoint() + ": failed", RestStatus.OK, RestStatus.fromCode(response.getStatusLine().getStatusCode()));

        String responseBody = EntityUtils.toString(response.getEntity());

        return XContentHelper.convertToMap(XContentFactory.xContent(XContentType.JSON), responseBody, false);
    }

    /**
     * Add a set of knn vectors
     *
     * @param index Name of the index
     * @param docId ID of document to be added
     * @param vectorFieldNames List of vectir fields to be added
     * @param vectors List of vectors corresponding to those fields
     */
    protected void addKnnDoc(String index, String docId, List<String> vectorFieldNames, List<Object[]> vectors) {
        addKnnDoc(index, docId, vectorFieldNames, vectors, Collections.emptyList(), Collections.emptyList());
    }

    /**
     * Add a set of knn vectors and text to an index
     *
     * @param index Name of the index
     * @param docId ID of document to be added
     * @param vectorFieldNames List of vectir fields to be added
     * @param vectors List of vectors corresponding to those fields
     * @param textFieldNames List of text fields to be added
     * @param texts List of text corresponding to those fields
     */
    @SneakyThrows
    protected void addKnnDoc(
        String index,
        String docId,
        List<String> vectorFieldNames,
        List<Object[]> vectors,
        List<String> textFieldNames,
        List<String> texts
    ) {
        Request request = new Request("POST", "/" + index + "/_doc/" + docId + "?refresh=true");
        XContentBuilder builder = XContentFactory.jsonBuilder().startObject();
        for (int i = 0; i < vectorFieldNames.size(); i++) {
            builder.field(vectorFieldNames.get(i), vectors.get(i));
        }

        for (int i = 0; i < textFieldNames.size(); i++) {
            builder.field(textFieldNames.get(i), texts.get(i));
        }
        builder.endObject();

        request.setJsonEntity(Strings.toString(builder));
        Response response = client().performRequest(request);
        assertEquals(request.getEndpoint() + ": failed", RestStatus.CREATED, RestStatus.fromCode(response.getStatusLine().getStatusCode()));
    }

    /**
     * Parse the first returned hit from a search response as a map
     *
     * @param searchResponseAsMap Complete search response as a map
     * @return Map of first internal hit from the search
     */
    @SuppressWarnings("unchecked")
    protected Map<String, Object> getFirstInnerHit(Map<String, Object> searchResponseAsMap) {
        Map<String, Object> hits1map = (Map<String, Object>) searchResponseAsMap.get("hits");
        List<Object> hits2List = (List<Object>) hits1map.get("hits");
        assertTrue(hits2List.size() > 0);
        return (Map<String, Object>) hits2List.get(0);
    }

    /**
     * Parse the total number of hits from the search
     *
     * @param searchResponseAsMap Complete search response as a map
     * @return number of hits from the search
     */
    @SuppressWarnings("unchecked")
    protected int getHitCount(Map<String, Object> searchResponseAsMap) {
        Map<String, Object> hits1map = (Map<String, Object>) searchResponseAsMap.get("hits");
        List<Object> hits1List = (List<Object>) hits1map.get("hits");
        return hits1List.size();
    }

    /**
     * Create a k-NN index from a list of KNNFieldConfigs
     *
     * @param indexName of index to be created
     * @param knnFieldConfigs list of configs specifying field
     */
    @SneakyThrows
    protected void prepareKnnIndex(String indexName, List<KNNFieldConfig> knnFieldConfigs) {
        createIndexWithConfiguration(indexName, buildIndexConfiguration(knnFieldConfigs), "");
    }

    /**
     * Computes the expected distance between an indexVector and query text without using the neural query type.
     *
     * @param modelId ID of model to run inference
     * @param indexVector vector to compute score against
     * @param spaceType Space to measure distance
     * @param queryText Text to produce query vector from
     * @return Expected OpenSearch score for this indexVector
     */
    protected float computeExpectedScore(String modelId, float[] indexVector, SpaceType spaceType, String queryText) {
        float[] queryVector = runInference(modelId, queryText);
        return spaceType.getVectorSimilarityFunction().compare(queryVector, indexVector);
    }

    protected Map<String, Object> getTaskQueryResponse(String taskId) throws IOException {
        Response taskQueryResponse = makeRequest(
            client(),
            "GET",
            String.format(LOCALE, "_plugins/_ml/tasks/%s", taskId),
            null,
            toHttpEntity(""),
            ImmutableList.of(new BasicHeader(HttpHeaders.USER_AGENT, "Kibana"))
        );
        return XContentHelper.convertToMap(
            XContentFactory.xContent(XContentType.JSON),
            EntityUtils.toString(taskQueryResponse.getEntity()),
            false
        );
    }

    protected boolean checkComplete(Map<String, Object> node) {
        Predicate<Map<String, Object>> predicate = x -> node.get("error") != null || "COMPLETED".equals(String.valueOf(node.get("state")));
        return predicate.test(node);
    }

    @SneakyThrows
    private String buildIndexConfiguration(List<KNNFieldConfig> knnFieldConfigs) {
        XContentBuilder xContentBuilder = XContentFactory.jsonBuilder()
            .startObject()
            .startObject("settings")
            .field("number_of_shards", 3)
            .field("index.knn", true)
            .endObject()
            .startObject("mappings")
            .startObject("properties");

        for (KNNFieldConfig knnFieldConfig : knnFieldConfigs) {
            xContentBuilder.startObject(knnFieldConfig.getName())
                .field("type", "knn_vector")
                .field("dimension", Integer.toString(knnFieldConfig.getDimension()))
                .startObject("method")
                .field("engine", "lucene")
                .field("space_type", knnFieldConfig.getSpaceType().getValue())
                .field("name", "hnsw")
                .endObject()
                .endObject();
        }
        return Strings.toString(xContentBuilder.endObject().endObject().endObject());
    }

    protected static Response makeRequest(
        RestClient client,
        String method,
        String endpoint,
        Map<String, String> params,
        HttpEntity entity,
        List<Header> headers
    ) throws IOException {
        return makeRequest(client, method, endpoint, params, entity, headers, false);
    }

    protected static Response makeRequest(
        RestClient client,
        String method,
        String endpoint,
        Map<String, String> params,
        HttpEntity entity,
        List<Header> headers,
        boolean strictDeprecationMode
    ) throws IOException {
        Request request = new Request(method, endpoint);

        RequestOptions.Builder options = RequestOptions.DEFAULT.toBuilder();
        if (headers != null) {
            headers.forEach(header -> options.addHeader(header.getName(), header.getValue()));
        }
        options.setWarningsHandler(strictDeprecationMode ? WarningsHandler.STRICT : WarningsHandler.PERMISSIVE);
        request.setOptions(options.build());

        if (params != null) {
            params.forEach(request::addParameter);
        }
        if (entity != null) {
            request.setEntity(entity);
        }
        return client.performRequest(request);
    }

    protected static HttpEntity toHttpEntity(String jsonString) {
        return new StringEntity(jsonString, APPLICATION_JSON);
    }

    @AllArgsConstructor
    @Getter
    protected static class KNNFieldConfig {
        private final String name;
        private final Integer dimension;
        private final SpaceType spaceType;
    }

    private String registerModelGroup() throws IOException, URISyntaxException {
        String modelGroupRegisterRequestBody = Files.readString(
            Path.of(classLoader.getResource("processor/CreateModelGroupRequestBody.json").toURI())
        );
<<<<<<< HEAD
        modelGroupRegisterRequestBody = modelGroupRegisterRequestBody.replace("<MODEL_GROUP_NAME>", UUID.randomUUID().toString());
=======
>>>>>>> b9c03dc0
        Response modelGroupResponse = makeRequest(
            client(),
            "POST",
            "/_plugins/_ml/model_groups/_register",
            null,
            toHttpEntity(modelGroupRegisterRequestBody),
            ImmutableList.of(new BasicHeader(HttpHeaders.USER_AGENT, "Kibana"))
        );
        Map<String, Object> modelGroupResJson = XContentHelper.convertToMap(
            XContentFactory.xContent(XContentType.JSON),
            EntityUtils.toString(modelGroupResponse.getEntity()),
            false
        );
        String modelGroupId = modelGroupResJson.get("model_group_id").toString();
        assertNotNull(modelGroupId);
        return modelGroupId;
    }
}<|MERGE_RESOLUTION|>--- conflicted
+++ resolved
@@ -9,6 +9,7 @@
 import static org.opensearch.neuralsearch.common.VectorUtil.vectorAsListToArray;
 
 import java.io.IOException;
+import java.net.URISyntaxException;
 import java.net.URISyntaxException;
 import java.nio.file.Files;
 import java.nio.file.Path;
@@ -502,10 +503,7 @@
         String modelGroupRegisterRequestBody = Files.readString(
             Path.of(classLoader.getResource("processor/CreateModelGroupRequestBody.json").toURI())
         );
-<<<<<<< HEAD
         modelGroupRegisterRequestBody = modelGroupRegisterRequestBody.replace("<MODEL_GROUP_NAME>", UUID.randomUUID().toString());
-=======
->>>>>>> b9c03dc0
         Response modelGroupResponse = makeRequest(
             client(),
             "POST",
